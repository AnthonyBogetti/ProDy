"""Perform GNM calculations and output the results in plain text NMD, and
graphical formats."""

from ..apptools import *
from .nmaoptions import *
from . import nmaoptions

__all__ = ['prody_gnm']

DEFAULTS = {}
HELPTEXT = {}
for key, txt, val in [
    ('model', 'index of model that will be used in the calculations', 1),
    ('altloc', 'alternative location identifiers for residues used in the calculations', "A"),
    ('cutoff', 'cutoff distance (A)', 10.),
    ('gamma', 'spring constant', '1.'),
    ('zeros', 'calculate zero modes', False),

    ('outbeta', 'write beta-factors calculated from GNM modes', False),
    ('kirchhoff', 'write Kirchhoff matrix', False),
    ('figcmap', 'save contact map (Kirchhoff matrix) figure', False),
    ('figbeta', 'save beta-factors figure', False),
    ('figmode', 'save mode shape figures for specified modes, '
                 'e.g. "1-3 5" for modes 1, 2, 3 and 5', '')]:

    DEFAULTS[key] = val
    HELPTEXT[key] = txt

DEFAULTS.update(nmaoptions.DEFAULTS)
HELPTEXT.update(nmaoptions.HELPTEXT)

DEFAULTS['prefix'] = '_gnm'

def prody_gnm(pdb, **kwargs):
    """Perform GNM calculations for *pdb*.

    """

    for key in DEFAULTS:
        if not key in kwargs:
            kwargs[key] = DEFAULTS[key]

    from os.path import isdir, splitext, join
    outdir = kwargs.get('outdir')
    if not isdir(outdir):
        raise IOError('{0} is not a valid path'.format(repr(outdir)))

    import numpy as np
    import prody
    LOGGER = prody.LOGGER

    selstr = kwargs.get('select')
    prefix = kwargs.get('prefix')
    cutoff = kwargs.get('cutoff')
    nmodes = kwargs.get('nmodes')
    selstr = kwargs.get('select')
    model = kwargs.get('model')
    altloc = kwargs.get('altloc')
    zeros = kwargs.get('zeros')

    pdb = prody.parsePDB(pdb, model=model, altloc=altloc)
    if prefix == '_gnm':
        prefix = pdb.getTitle() + '_gnm'

    select = pdb.select(selstr)
    if select is None:
        raise ValueError('selection {0} do not match any atoms'
                          .format(repr(selstr)))
    LOGGER.info('{0} atoms will be used for GNM calculations.'
                .format(len(select)))

<<<<<<< HEAD
    if kwargs.get('membrane'):
        gnm = prody.exGNM(pdb.getTitle())
    else:
        gnm = prody.GNM(pdb.getTitle())
=======
    try:
        gamma = float(kwargs.get('gamma'))
        LOGGER.info("Using gamma {0}".format(gamma))
    except ValueError:
        try:
            Gamma = eval('prody.' + kwargs.get('gamma'))
            gamma = Gamma(select)
            LOGGER.info("Using gamma {0}".format(Gamma))
        except NameError:
            raise NameError("Please provide gamma as a float or ProDy Gamma class")
        except TypeError:
            raise TypeError("Please provide gamma as a float or ProDy Gamma class")

    gnm = prody.GNM(pdb.getTitle())
>>>>>>> 96ced46b

    nproc = kwargs.get('nproc')
    if nproc:
        try:
            from threadpoolctl import threadpool_limits
        except ImportError:
            raise ImportError('Please install threadpoolctl to control threads')

        with threadpool_limits(limits=nproc, user_api="blas"):
            gnm.buildKirchhoff(select, cutoff, gamma)
            gnm.calcModes(nmodes, zeros=zeros)
    else:
        gnm.buildKirchhoff(select, cutoff, gamma)
        gnm.calcModes(nmodes, zeros=zeros)

    LOGGER.info('Writing numerical output.')

    if kwargs.get('outnpz'):
        prody.saveModel(gnm, join(outdir, prefix))

    if kwargs.get('outscipion'):
        prody.writeScipionModes(outdir, gnm)

    prody.writeNMD(join(outdir, prefix + '.nmd'), gnm, select)

    extend = kwargs.get('extend')
    if extend:
        if extend == 'all':
            extended = prody.extendModel(gnm, select, pdb)
        else:
            extended = prody.extendModel(gnm, select, select | pdb.bb)
        prody.writeNMD(join(outdir, prefix + '_extended_' +
                       extend + '.nmd'), *extended)

    outall = kwargs.get('outall')
    delim = kwargs.get('numdelim')
    ext = kwargs.get('numext')
    format = kwargs.get('numformat')

    if outall or kwargs.get('outeig'):
        prody.writeArray(join(outdir, prefix + '_evectors'+ext),
                         gnm.getArray(), delimiter=delim, format=format)
        prody.writeArray(join(outdir, prefix + '_evalues'+ext),
                         gnm.getEigvals(), delimiter=delim, format=format)

    if outall or kwargs.get('outbeta'):
        from prody.utilities import openFile
        fout = openFile(prefix + '_beta'+ext, 'w', folder=outdir)
        fout.write('{0[0]:1s} {0[1]:4s} {0[2]:4s} {0[3]:5s} {0[4]:5s}\n'
                       .format(['C', 'RES', '####', 'Exp.', 'The.']))
        for data in zip(select.getChids(), select.getResnames(),
                        select.getResnums(), select.getBetas(),
                        prody.calcTempFactors(gnm, select)):
            fout.write('{0[0]:1s} {0[1]:4s} {0[2]:4d} {0[3]:5.2f} {0[4]:5.2f}\n'
                       .format(data))
        fout.close()

    if outall or kwargs.get('outcov'):
        prody.writeArray(join(outdir, prefix + '_covariance'+ext),
                         gnm.getCovariance(), delimiter=delim, format=format)

    if outall or kwargs.get('outcc') or kwargs.get('outhm'):
        cc = prody.calcCrossCorr(gnm)
        if outall or kwargs.get('outcc'):
            prody.writeArray(join(outdir, prefix + '_cross-correlations' +
                             ext), cc, delimiter=delim, format=format)
        if outall or kwargs.get('outhm'):
            prody.writeHeatmap(join(outdir, prefix + '_cross-correlations.hm'),
                               cc, resnum=select.getResnums(),
                               xlabel='Residue', ylabel='Residue',
                               title=gnm.getTitle() + ' cross-correlations')

    if outall or kwargs.get('kirchhoff'):
        prody.writeArray(join(outdir, prefix + '_kirchhoff'+ext),
                         gnm.getKirchhoff(), delimiter=delim, format=format)

    if outall or kwargs.get('outsf'):
        prody.writeArray(join(outdir, prefix + '_sqfluct'+ext),
                         prody.calcSqFlucts(gnm), delimiter=delim,
                         format=format)

    figall = kwargs.get('figall')
    cc = kwargs.get('figcc')
    sf = kwargs.get('figsf')
    bf = kwargs.get('figbeta')
    cm = kwargs.get('figcmap')
    modes = kwargs.get('figmode')

    if figall or cc or sf or bf or cm or modes:
        try:
            import matplotlib.pyplot as plt
        except ImportError:
            LOGGER.warning('Matplotlib could not be imported. '
                           'Figures are not saved.')
        else:
            prody.SETTINGS['auto_show'] = False
            LOGGER.info('Saving graphical output.')
            format = kwargs.get('figformat')
            width = kwargs.get('figwidth')
            height = kwargs.get('figheight')
            dpi = kwargs.get('figdpi')
            format = format.lower()

            if figall or cc:
                plt.figure(figsize=(width, height))
                prody.showCrossCorr(gnm, interactive=False)
                plt.savefig(join(outdir, prefix + '_cc.'+format),
                    dpi=dpi, format=format)
                plt.close('all')

            if figall or cm:
                plt.figure(figsize=(width, height))
                prody.showContactMap(gnm, interactive=False)
                plt.savefig(join(outdir, prefix + '_cm.'+format),
                    dpi=dpi, format=format)
                plt.close('all')

            if figall or sf:
                plt.figure(figsize=(width, height))
                prody.showSqFlucts(gnm)
                plt.savefig(join(outdir, prefix + '_sf.'+format),
                    dpi=dpi, format=format)
                plt.close('all')

            if figall or bf:
                plt.figure(figsize=(width, height))
                bexp = select.getBetas()
                bcal = prody.calcTempFactors(gnm, select)
                plt.plot(bexp, label='Experimental')
                plt.plot(bcal, label=('Theoretical (corr coef = {0:.2f})'
                                        .format(np.corrcoef(bcal, bexp)[0,1])))
                plt.legend(prop={'size': 10})
                plt.xlabel('Node index')
                plt.ylabel('Experimental B-factors')
                plt.title(pdb.getTitle() + ' B-factors')
                plt.savefig(join(outdir, prefix + '_bf.'+format),
                    dpi=dpi, format=format)
                plt.close('all')

            if modes:
                indices = []
                items = modes.split()
                items = sum([item.split(',') for item in items], [])
                for item in items:
                    try:
                        item = item.split('-')
                        if len(item) == 1:
                            indices.append(int(item[0])-1)
                        elif len(item) == 2:
                            indices.extend(list(range(int(item[0])-1, int(item[1]))))
                    except:
                        pass
                for index in indices:
                    try:
                        mode = gnm[index]
                    except:
                        pass
                    else:
                        plt.figure(figsize=(width, height))
                        prody.showMode(mode)
                        plt.grid()
                        plt.savefig(join(outdir, prefix + '_mode_' +
                            str(mode.getIndex()+1) + '.' + format),
                            dpi=dpi, format=format)
                        plt.close('all')


_ = list(HELPTEXT)
_.sort()
for key in _:

    prody_gnm.__doc__ += """
    :arg {0}: {1}, default is ``{2!r}``""".format(key, HELPTEXT[key],
                                                  DEFAULTS[key])


def addCommand(commands):

    subparser = commands.add_parser('gnm',
        help='perform Gaussian network model calculations')

    subparser.add_argument('--quiet', help="suppress info messages to stderr",
        action=Quiet, nargs=0)

    subparser.add_argument('--examples', action=UsageExample, nargs=0,
        help='show usage examples and exit')

    subparser.set_defaults(usage_example=
    """This command performs GNM calculations for given PDB structure and \
outputs results in NMD format. If an identifier is passed, structure file \
will be downloaded from the PDB FTP server.

Fetch PDB 1p38, run GNM calculations using default parameters, and results:

  $ prody gnm 1p38

Fetch PDB 1aar, run GNM calculations with cutoff distance 7 angstrom for \
chain A carbon alpha atoms with residue numbers less than 70, and \
save all of the graphical output files:

  $ prody gnm 1aar -c 7 -s "calpha and chain A and resnum < 70" -A""",
    test_examples=[0, 1])

    group = addNMAParameters(subparser)

    group.add_argument('-c', '--cutoff', dest='cutoff', type=float,
        default=DEFAULTS['cutoff'], metavar='FLOAT',
        help=HELPTEXT['cutoff'] + ' (default: %(default)s)')

    group.add_argument('-g', '--gamma', dest='gamma', type=str,
        default=DEFAULTS['gamma'], metavar='STR',
        help=HELPTEXT['gamma'] + ' (default: %(default)s)')

    group.add_argument('-m', '--model', dest='model', type=int,
        metavar='INT', default=DEFAULTS['model'], help=HELPTEXT['model'])

    group.add_argument('-L', '--altloc', dest='altloc', type=str,
        metavar='INT', default=DEFAULTS['altloc'], help=HELPTEXT['altloc'])

    group.add_argument('-w', '--zero-modes', dest='zeros', action='store_true',
        default=DEFAULTS['zeros'], help=HELPTEXT['zeros'])

    group = addNMAOutput(subparser)

    group.add_argument('-b', '--beta-factors', dest='outbeta',
        action='store_true', default=DEFAULTS['outbeta'],
        help=HELPTEXT['outbeta'])

    group.add_argument('-k', '--kirchhoff', dest='kirchhoff',
        action='store_true',
        default=DEFAULTS['kirchhoff'], help=HELPTEXT['kirchhoff'])

    group = addNMAOutputOptions(subparser, '_gnm')

    group = addNMAFigures(subparser)

    group.add_argument('-B', '--beta-factors-figure', dest='figbeta',
        action='store_true',
        default=DEFAULTS['figbeta'], help=HELPTEXT['figbeta'])

    group.add_argument('-K', '--contact-map', dest='figcmap',
        action='store_true',
        default=DEFAULTS['figcmap'], help=HELPTEXT['figcmap'])

    group.add_argument('-M', '--mode-shape-figure', dest='figmode', type=str,
        default=DEFAULTS['figmode'], help=HELPTEXT['figmode'], metavar='STR')

    group = addNMAFigureOptions(subparser)

    subparser.add_argument('pdb', help='PDB identifier or filename')

    subparser.set_defaults(func=lambda ns: prody_gnm(ns.__dict__.pop('pdb'),
                                                     **ns.__dict__))
    subparser.set_defaults(subparser=subparser)<|MERGE_RESOLUTION|>--- conflicted
+++ resolved
@@ -69,12 +69,10 @@
     LOGGER.info('{0} atoms will be used for GNM calculations.'
                 .format(len(select)))
 
-<<<<<<< HEAD
     if kwargs.get('membrane'):
         gnm = prody.exGNM(pdb.getTitle())
     else:
         gnm = prody.GNM(pdb.getTitle())
-=======
     try:
         gamma = float(kwargs.get('gamma'))
         LOGGER.info("Using gamma {0}".format(gamma))
@@ -89,7 +87,6 @@
             raise TypeError("Please provide gamma as a float or ProDy Gamma class")
 
     gnm = prody.GNM(pdb.getTitle())
->>>>>>> 96ced46b
 
     nproc = kwargs.get('nproc')
     if nproc:
