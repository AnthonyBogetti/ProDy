--- conflicted
+++ resolved
@@ -688,32 +688,16 @@
             if gnm._kirchhoff is None:
                 raise ValueError("Kirchhoff matrix not built. Build Kirchhoff matrix before calculating modes.")
 
-<<<<<<< HEAD
-=======
             if gnm._n_modes is None:  
                 gnm.calcModes(n_modes='all')
             
             if (gnm._n_atoms - 1) != gnm._array.shape[1]:
                 gnm.calcModes(n_modes='all')
             
->>>>>>> 3b9c5b17
             if n_modes is None:
             ### Default to auto-select based on 33% cumulative variance ###
                 cumin =0.33 
                 n_modes = 1
-<<<<<<< HEAD
-                gnm.calcModes(n_modes='all')
-                fv = calcFractVariance(gnm)   
-                cumulative_variances = np.cumsum(fv)
-                n_modes = np.argmax(cumulative_variances >= cumin) + 1
-                cuvar = cumulative_variances[n_modes - 1]
-                LOGGER.info(f"Auto-selected {n_modes} modes for {cumin} cumulative variance.")
-            
-            else:
-                gnm.calcModes(n_modes=n_modes)
-                LOGGER.info(f"Using {n_modes} modes.")
-            
-=======
                 fv = calcFractVariance(gnm)        
                 cuvar = sum(fv[:n_modes])
 
@@ -722,7 +706,6 @@
                     cuvar = sum(fv[:n_modes])
                 LOGGER.info(f"Auto-selected {n_modes} modes for {cumin} cumulative variance.")
 
->>>>>>> 3b9c5b17
             vecs = gnm[:n_modes].getEigvecs()
     else:
         ### Use all provided modes for Hinge detection ###
@@ -731,11 +714,7 @@
     def detectHinges(v, threshold):
         """Detect hinge-like regions within single eigenvector."""
         
-<<<<<<< HEAD
-        crx = np.nonzero(np.diff(np.sign(v)))[0] 
-=======
         crx = np.where(np.diff(np.sign(v)) != 0)[0] 
->>>>>>> 3b9c5b17
         band = np.sqrt(1 / len(v)) / threshold
         regs = []
 
@@ -774,12 +753,7 @@
         
         for reg in merged:
             if len(reg) <= p // 10:
-<<<<<<< HEAD
-                #if v[reg[0] - 1] * v[reg[-1] + 1] > 0:
-                if v[reg[0] - 1] * v[reg[-1]] > 0:
-=======
                 if v[reg[0] - 1] * v[reg[-1] + 1] > 0:
->>>>>>> 3b9c5b17
                     continue
             
             if len(reg) >= s + 5:
@@ -791,11 +765,7 @@
                 smv = np.argsort(av)[:1] 
                 fil.extend(reg[i] for i in smv)
 
-<<<<<<< HEAD
-        return [int(x) for x in fil]
-=======
         return fil
->>>>>>> 3b9c5b17
 
     ### Detect hinges for each mode ###
     n_hinges = []
