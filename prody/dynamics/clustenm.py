--- conflicted
+++ resolved
@@ -494,12 +494,7 @@
 
         anm = ANM()
         anm.buildHessian(cg, cutoff=self._cutoff, gamma=self._gamma,
-<<<<<<< HEAD
                          sparse=self._sparse, kdtree=self._kdtree)
-=======
-                         sparse=self._sparse, kdtree=self._kdtree,
-                         nproc=self._nproc)
->>>>>>> 4d9c99b2
 
         return anm
 
@@ -536,12 +531,7 @@
         if not self._checkANM(anm_cg):
             return None
 
-<<<<<<< HEAD
         anm_cg.calcModes(self._n_modes, turbo=self._turbo)
-=======
-        anm_cg.calcModes(self._n_modes, turbo=self._turbo,
-                         nproc=self._nproc)
->>>>>>> 4d9c99b2
 
         anm_ex = self._extendModel(anm_cg, cg, tmp)
         ens_ex = sampleModes(anm_ex, atoms=tmp,
@@ -1080,11 +1070,6 @@
             Setting 0 or True means run as many as there are CPUs on the machine.
         :type parallel: bool
 
-<<<<<<< HEAD
-        :arg threads: Number of threads to use for an individual simulation using the thread setting from OpenMM
-            Default of 0 uses all CPUs on the machine.
-        :type threads: int
-=======
         :arg fitmap: Cryo-EM map for fitting using a protocol similar to MDeNM-EMFit
             Default *None*
         :type fitmap: EMDMAP
@@ -1096,7 +1081,6 @@
         :arg replace_filtered: If it is True (default is False), conformer sampling and filtering 
             will be repeated until the desired number of conformers have been kept.
         :type replace_filtered: bool  
->>>>>>> 4d9c99b2
         '''
 
         if self._isBuilt():
@@ -1109,10 +1093,6 @@
         self._sparse = kwargs.get('sparse', False)
         self._kdtree = kwargs.get('kdtree', False)
         self._turbo = kwargs.get('turbo', False)
-<<<<<<< HEAD
-=======
-        self._nproc = kwargs.pop('nproc', 0)
->>>>>>> 4d9c99b2
         if kwargs.get('zeros', False):
             LOGGER.warn('ClustENM cannot use zero modes so ignoring this kwarg')
 
