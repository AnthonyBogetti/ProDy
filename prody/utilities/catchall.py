--- conflicted
+++ resolved
@@ -13,12 +13,8 @@
 
 __all__ = ['calcTree', 'clusterMatrix', 'showLines', 'showMatrix', 
            'reorderMatrix', 'findSubgroups', 'getCoords',  
-<<<<<<< HEAD
-           'getLinkage', 'getTreeFromLinkage', 
-            'getAtomicTable', 'printAtomicMatrix']
-=======
-           'getLinkage', 'getTreeFromLinkage', 'clusterSubfamilies']
->>>>>>> 2045b133
+           'getLinkage', 'getTreeFromLinkage', 'clusterSubfamilies', 
+           'getAtomicTable', 'printAtomicMatrix']
 
 class LinkageError(Exception):
     pass
