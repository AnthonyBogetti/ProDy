"""This module contains unit tests for :mod:`~prody.proteins`."""

from collections import OrderedDict
import os

import numpy as np
from numpy.testing import *

from prody.utilities import importDec
dec = importDec()

from prody import *
from prody import LOGGER
from prody.tests import unittest
from prody.tests.datafiles import *

LOGGER.verbosity = 'none'

class TestParseMMCIF(unittest.TestCase):

    def setUp(self):
        """Set MMCIF file data and parse the MMCIF file."""
        self.multi = DATA_FILES['multi_model_cif']
        self.no_pdb = DATA_FILES['long_chid_cif']
        self.biomols = DATA_FILES['biomols_cif']
<<<<<<< HEAD
        self.big_biomols = DATA_FILES['big_biomols_cif']
=======
        self.chimerax = DATA_FILES['chimerax_cif']
>>>>>>> 0c7590cc

        self.altlocs = DATA_FILES['cif_6flr']
        self.his_selstr = 'resname HIS and chain B and resnum 234 and name CA'

    def testUsualCase(self):
        """Test the outcome of a simple parsing scenario."""

        ag = parseDatafile(self.multi['file'])

        self.assertIsInstance(ag, prody.AtomGroup,
            'parseMMCIF failed to return an AtomGroup instance')

        self.assertEqual(ag.numAtoms(), self.multi['atoms'],
            'parseMMCIF failed to parse correct number of atoms')

        self.assertEqual(ag.numCoordsets(), self.multi['models'],
            'parseMMCIF failed to parse correct number of coordinate sets '
            '(models)')

        self.assertEqual(ag.getTitle(),
             os.path.splitext(self.multi['file'])[0],
            'failed to set AtomGroup title based on filename')

    def testPDBArgument(self):
        """Test outcome of invalid *pdb* arguments."""

        self.assertRaises(IOError, parseMMCIF, self.multi['file'] + '.gz')
        self.assertRaises(TypeError, parseMMCIF, None)

    def testModelArgument(self):
        """Test outcome of valid and invalid *model* arguments."""

        path = pathDatafile(self.multi['file'])
        self.assertRaises(TypeError, parseMMCIF, path, model='0')
        self.assertRaises(ValueError, parseMMCIF, path, model=-1)
        self.assertRaises(proteins.MMCIFParseError, parseMMCIF, path,
                          model=self.multi['models']+1)
        self.assertIsNone(parseMMCIF(path, model=0),
            'parseMMCIF failed to parse no coordinate sets')

        self.assertEqual(parseMMCIF(path, model=1).numCoordsets(), 1,
            'parseMMCIF failed to parse the first coordinate set')

        self.assertEqual(parseMMCIF(path, model=2).numCoordsets(), 1,
            'parseMMCIF failed to parse the 2nd coordinate set')

        self.assertEqual(parseMMCIF(path, model=1).numAtoms(),
                        self.multi['atoms'],
                        'parseMMCIF failed to parse the 1st coordinate set')

        self.assertEqual(parseMMCIF(path, model=2).numAtoms(),
                        self.multi['atoms'],
                        'parseMMCIF failed to parse the 2nd coordinate set')
            
        self.assertEqual(parseMMCIF(path, 
                                    model=self.multi['models']).numCoordsets(), 
                        1, 'parseMMCIF failed to parse the last coordinate set')

    def testTitleArgument(self):
        """Test outcome of *title* argument."""

        path = pathDatafile(self.multi['file'])
        title = 'small protein'
        self.assertEqual(parseMMCIF(path, title=title).getTitle(),
             title, 'parseMMCIF failed to set user given title')

        name = 1999
        self.assertEqual(parseMMCIF(path, title=name).getTitle(),
             str(name), 'parseMMCIF failed to set user given non-string name')

    def testChainArgument(self):
        """Test outcome of valid and invalid *chain* arguments."""

        path = pathDatafile(self.multi['file'])
        self.assertRaises(TypeError, parseMMCIF, path, chain=['A'])
        self.assertRaises(ValueError, parseMMCIF, path, chain='')
        self.assertIsNone(parseMMCIF(path, chain='$'))
        self.assertEqual(parseMMCIF(path, chain='A').numAtoms(),
                        self.multi['chainA_atoms'],
                        'parseMMCIF failed to parse correct number of atoms '
                        'when chain is specified')

    def testLongChainArgument(self):
        """Test outcome of valid and invalid *segment* arguments."""

        path = pathDatafile(self.no_pdb['file'])
        self.assertRaises(TypeError, parseMMCIF, path, segment=['SX0'])
        self.assertRaises(ValueError, parseMMCIF, path, segment='')
        self.assertIsNone(parseMMCIF(path, segment='$'))
        self.assertEqual(parseMMCIF(path, segment='SX0').numAtoms(),
                        self.no_pdb['segment_SX0_atoms'],
                        'parseMMCIF failed to parse correct number of atoms '
                        'when segment SX0 is specified')
        
    def testUniteChainsArgument(self):
        """Test outcome of valid and invalid *segment* arguments."""

        path = pathDatafile(self.biomols['file'])
        self.assertEqual(parseMMCIF(path, chain='A').numAtoms(),
                        self.biomols['chainA_atoms_alone'],
                        'parseMMCIF failed to parse correct number of atoms '
                        'when chain A is specified with unite_chain default (False)')
        self.assertEqual(parseMMCIF(path, chain='A', unite_chains=True).numAtoms(),
                        self.biomols['chainA_atoms_united'],
                        'parseMMCIF failed to parse correct number of atoms '
                        'when chain A is specified with unite_chain True')
        self.assertEqual(parseMMCIF(path, chain='A', header=True)[0].numAtoms(),
                        self.biomols['chainA_atoms_alone'],
                        'parseMMCIF failed to parse correct number of atoms '
                        'when chain A is specified with unite_chain default (False) '
                        'with header True')
        self.assertEqual(parseMMCIF(path, chain='A', header=True, unite_chains=True)[0].numAtoms(),
                        self.biomols['chainA_atoms_united'],
                        'parseMMCIF failed to parse correct number of atoms '
                        'when chain A is specified with unite_chain True '
                        'with header True')

    def testUniteChainsAndBiomolArguments(self):
        """Test outcome of valid and invalid *segment* arguments."""

        path = pathDatafile(self.biomols['file'])

        bm_united = parseMMCIF(path, biomol=True, unite_chains=True)
        self.assertEqual(bm_united[0].numAtoms(),
                        self.biomols['bm0_atoms'],
                        'parseMMCIF failed to parse correct number of atoms '
                        'with biomol True and unite_chain True')
        self.assertEqual([b.numChains() for b in bm_united], 
                        self.biomols['bm_chains_united'],
                        'parseMMCIF failed to parse correct numbers of chains '
                        'with biomol True and unite_chain True')

        bm_non_united = parseMMCIF(path, biomol=True)
        self.assertEqual(bm_non_united[0].numAtoms(),
                        self.biomols['bm0_atoms'],
                        'parseMMCIF failed to parse correct number of atoms '
                        'with biomol True unite_chain default (False)')
        self.assertEqual([b.numChains() for b in bm_non_united], 
                        self.biomols['bm_chains_alone'],
                        'parseMMCIF failed to parse correct numbers of chains '
                        'with biomol True and unite_chain default (False)')

        bm_header = parseMMCIF(path, biomol=True, header=True, unite_chains=True)[0]
        self.assertEqual(bm_header[0].numAtoms(),
                        self.biomols['bm0_atoms'],
                        'parseMMCIF failed to parse correct number of atoms '
                        'with biomol True and unite_chain True')
        self.assertEqual([b.numChains() for b in bm_header], 
                        self.biomols['bm_chains_united'],
                        'parseMMCIF failed to parse correct numbers of chains '
                        'with biomol True and unite_chain True')

<<<<<<< HEAD
    def testBiomolOperationRange(self):
        """Test outcome of valid and invalid *segment* arguments."""

        path = pathDatafile(self.big_biomols['file'])

        non_bm = parseMMCIF(path, biomol=False)
        self.assertEqual(non_bm.numAtoms(),
                         self.big_biomols['atoms'],
                         'parseMMCIF failed to parse correct number of atoms '
                         'for 7cth with biomol False')
        self.assertEqual(non_bm.numChains(),
                         self.big_biomols['num_chains'],
                        'parseMMCIF failed to parse correct numbers of chains '
                        'for 7cth with biomol False')

        bm_header = parseMMCIF(path, biomol=True, header=True)[0]
        self.assertEqual(bm_header[0].numAtoms(),
                         self.big_biomols['bm0_atoms'],
                         'parseMMCIF failed to parse correct number of atoms '
                         'for 7cth with biomol True')
        self.assertEqual(bm_header[0].numChains(),
                         self.big_biomols['bm0_chains'],
                         'parseMMCIF failed to parse correct number of chains '
                         'for 7cth with biomol True')
=======
    def testChimeraxCIFBiomolArguments(self):
        """Test outcome of valid and invalid *segment* arguments."""

        path = pathDatafile(self.chimerax['file'])

        bm_non_united = parseMMCIF(path, biomol=True)
        self.assertEqual(bm_non_united[0].numAtoms(),
                        self.chimerax['bm0_atoms'],
                        'parseMMCIF failed to parse correct number of atoms '
                        'with biomol True for the chimerax mmcif of 1ake')
>>>>>>> 0c7590cc

    def testSubsetArgument(self):
        """Test outcome of valid and invalid *subset* arguments."""

        path = pathDatafile(self.multi['file'])
        self.assertRaises(TypeError, parseMMCIF, path, subset=['A'])
        self.assertEqual(parseMMCIF(path, subset='ca').numAtoms(),
                        self.multi['ca_atoms'],
                        'failed to parse correct number of "ca" atoms')
        self.assertEqual(parseMMCIF(path, subset='bb').numAtoms(),
                        self.multi['bb_atoms'],
                        'failed to parse correct number of "bb" atoms')

    def testAgArgument(self):
        """Test outcome of valid and invalid *ag* arguments."""

        path = pathDatafile(self.multi['file'])
        self.assertRaises(TypeError, parseMMCIF, path, ag='AtomGroup')
        ag = prody.AtomGroup('One atom')
        ag.setCoords(np.array([[0., 0., 0.]]))
        self.assertRaises(ValueError, parseMMCIF, path, ag=ag)
        ag = prody.AtomGroup('Test')
        self.assertEqual(parseMMCIF(path, ag=ag).numAtoms(),
            self.multi['atoms'],
            'parseMMCIF failed to parse correct number of atoms')

    def testAgArgMultiModel(self):
        """Test number of coordinate sets when using *ag* arguments."""

        path = pathDatafile(self.multi['file'])
        ag = parseMMCIF(path)
        coords = ag.getCoordsets()
        ncsets = ag.numCoordsets()
        ag = parseMMCIF(path, ag=ag)
        self.assertEqual(ag.numCoordsets(), ncsets*2,
            'parseMMCIF failed to append coordinate sets to given ag')
        assert_equal(coords, ag.getCoordsets(np.arange(ncsets, ncsets*2)))

    def testUnobsHeaderArgument(self):
        """Test outcome of valid and invalid *subset* arguments."""

        path = pathDatafile(self.biomols['file'])
        header = parseCIFHeader(path)
        self.assertIsInstance(header, dict,
            'parseCIFHeader failed to return an dict instance')
        self.assertTrue('unobserved' in header,
                        'parseCIFHeader failed to return a header containing '
                        'unobserved')     

        unobs_header = parseCIFHeader(path, 'unobserved')
        self.assertIsInstance(unobs_header, OrderedDict,
            'parseCIFHeader failed to return an OrderedDict instance when '
            'providing a key')
        self.assertEqual(len(unobs_header), 
                        self.biomols['num_chains_united'],
                        'failed to parse unobserved for correct number of chains')
        self.assertEqual(unobs_header['B'][0][:40], 
                        self.biomols['unobs_B_start'],
                        'failed to parse unobserved alignment correctly')

    def testAltlocAllToMultiAtoms(self):
        """Test number of coordinate sets and atoms with altloc='all'."""

        path = pathDatafile(self.altlocs['file'])

        ag = parsePDB(path, altloc="all")
        self.assertEqual(ag.numAtoms(), self.altlocs['atoms_altloc'],
            'parsePDB failed to parse correct number of atoms with altloc "all"')
        self.assertEqual(ag.numCoordsets(), 1,
            'parsePDB failed to parse correct number of coordsets (1) with altloc "all"')

        hisB234 = ag.select(self.his_selstr)
        self.assertEqual(hisB234.numAtoms(), self.altlocs['num_altlocs'],
            'parsePDB failed to parse correct number of His B234 CA atoms (2) with altloc "all"')

        self.assertEqual(hisB234.getAnisous().shape, (self.altlocs['num_altlocs'], 6),
            'parsePDB failed to have right shape for His B234 CA atoms getAnisous (2, 6) with altloc "all"')

        assert_allclose(hisB234.getAnisous()[0], self.altlocs['anisousA'][0],
            err_msg='parsePDB failed to have right His B234 CA atoms getAnisous A with altloc "all"')

        assert_allclose(hisB234.getAnisous()[1], self.altlocs['anisousB'][0],
            err_msg='parsePDB failed to have right His B234 CA atoms getAnisous B with altloc "all"')
        
    def testAltlocNoneToLessAtoms(self):
        """Test number of coordinate sets and atoms with altloc=None."""

        path = pathDatafile(self.altlocs['file'])

        ag = parsePDB(path, altloc=None)
        self.assertEqual(ag.numAtoms(), self.altlocs['atoms_single'],
            'parsePDB failed to parse correct number of atoms with altloc None')
        self.assertEqual(ag.numCoordsets(), 1,
            'parsePDB failed to parse correct number of coordsets (1) with altloc None')

        hisB234 = ag.select(self.his_selstr)
        self.assertEqual(hisB234.numAtoms(), 1,
            'parsePDB failed to parse correct number of His B234 CA atoms (1) with altloc None')

        self.assertEqual(hisB234.getAnisous().shape, (1, 6),
            'parsePDB failed to have right shape for His B234 CA atoms getAnisous (1, 6) with altloc None')

        assert_allclose(hisB234.getAnisous(), self.altlocs['anisousA'],
            err_msg='parsePDB failed to have right His B234 CA atoms getAnisous A with altloc "all"')

    def testAltlocAllMultiModels(self):
        """Test number of coordinate sets and atoms for multi-model case with altloc='all'."""

        path = pathDatafile(self.multi['file'])

        ag = parsePDB(path, altloc="all")
        self.assertEqual(ag.numAtoms(), self.multi['atoms'],
            'parsePDB failed to parse correct number of atoms for multi-model with altloc "all"')
        self.assertEqual(ag.numCoordsets(), self.multi['models'],
            'parsePDB failed to parse correct number of coordsets ({0}) with altloc "all"'.format(self.multi['models']))<|MERGE_RESOLUTION|>--- conflicted
+++ resolved
@@ -23,11 +23,8 @@
         self.multi = DATA_FILES['multi_model_cif']
         self.no_pdb = DATA_FILES['long_chid_cif']
         self.biomols = DATA_FILES['biomols_cif']
-<<<<<<< HEAD
         self.big_biomols = DATA_FILES['big_biomols_cif']
-=======
         self.chimerax = DATA_FILES['chimerax_cif']
->>>>>>> 0c7590cc
 
         self.altlocs = DATA_FILES['cif_6flr']
         self.his_selstr = 'resname HIS and chain B and resnum 234 and name CA'
@@ -180,7 +177,6 @@
                         'parseMMCIF failed to parse correct numbers of chains '
                         'with biomol True and unite_chain True')
 
-<<<<<<< HEAD
     def testBiomolOperationRange(self):
         """Test outcome of valid and invalid *segment* arguments."""
 
@@ -205,7 +201,7 @@
                          self.big_biomols['bm0_chains'],
                          'parseMMCIF failed to parse correct number of chains '
                          'for 7cth with biomol True')
-=======
+
     def testChimeraxCIFBiomolArguments(self):
         """Test outcome of valid and invalid *segment* arguments."""
 
@@ -216,7 +212,6 @@
                         self.chimerax['bm0_atoms'],
                         'parseMMCIF failed to parse correct number of atoms '
                         'with biomol True for the chimerax mmcif of 1ake')
->>>>>>> 0c7590cc
 
     def testSubsetArgument(self):
         """Test outcome of valid and invalid *subset* arguments."""
