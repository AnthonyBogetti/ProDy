# -*- coding: utf-8 -*-
"""This module defines functions for comparing and mapping polypeptide chains.
"""

import numpy as np
from numpy import arange
PW2 = None

from prody.atomic import AtomMap as AM
from prody.atomic import Chain, AtomGroup, Selection
from prody.atomic import AAMAP
from prody.atomic import flags
from prody.measure import calcTransformation, printRMSD, calcDistance
from prody import LOGGER, SELECT, PY2K, PY3K
from prody.sequence import MSA

if PY2K:
    range = xrange

if PY3K:
    basestring = str

__all__ = ['matchChains', 'matchAlign', 'mapOntoChain', 'mapChainByChain', 
           'mapOntoChainByAlignment', 'getMatchScore', 'setMatchScore',
           'getMismatchScore', 'setMismatchScore', 'getGapPenalty', 
           'setGapPenalty', 'getGapExtPenalty', 'setGapExtPenalty',
           'getTrivialSeqId', 'setTrivialSeqId', 'getTrivialCoverage', 
           'setTrivialCoverage', 'getAlignmentMethod', 'setAlignmentMethod']

TRIVIAL_SEQID = 90.
TRIVIAL_COVERAGE = 50.
MATCH_SCORE = 1.0
MISMATCH_SCORE = 0.0
GAP_PENALTY = -1.
GAP_EXT_PENALTY = -0.1
ALIGNMENT_METHOD = 'global'
GAP = '-'


GAPCHARS = ['-', '.']
NONE_A = '_'

_a2aaa = {
    'A': 'ALA', 'R': 'ARG', 'N': 'ASN', 'D': 'ASP', 'C': 'CYS', 'Q': 'GLN',
    'E': 'GLU', 'G': 'GLY', 'H': 'HIS', 'I': 'ILE', 'L': 'LEU', 'K': 'LYS',
    'M': 'MET', 'F': 'PHE', 'P': 'PRO', 'S': 'SER', 'T': 'THR', 'W': 'TRP',
    'Y': 'TYR', 'V': 'VAL'
}


def importBioPairwise2():

    global PW2
    if PW2 is None:
        try:
            from . import pairwise2
        except ImportError:
            try:
                from Bio import pairwise2
            except ImportError:
                raise ImportError('pairwise2 module could not be imported. '
                                  'Reinstall ProDy or install Biopython '
                                  'to solve the problem.')
        PW2 = pairwise2
    return PW2


def getTrivialSeqId():
    """Returns sequence identity used in the trivial mapping."""

    return TRIVIAL_SEQID


def setTrivialSeqId(seqid):
    """Set sequence identity used in the trivial mapping."""

    if isinstance(seqid, (float, int)) and seqid >= 0:
        global TRIVIAL_SEQID
        TRIVIAL_SEQID = seqid
    else:
        raise TypeError('seqid must be a positive number or zero')

def getTrivialCoverage():
    """Returns sequence coverage used in the trivial mapping."""

    return TRIVIAL_COVERAGE


def setTrivialCoverage(coverage):
    """Set sequence coverage used in the trivial mapping."""

    if isinstance(coverage, (float, int)) and coverage >= 0:
        global TRIVIAL_COVERAGE
        TRIVIAL_COVERAGE = coverage
    else:
        raise TypeError('coverage must be a positive number or zero')

def getMatchScore():
    """Returns match score used to align sequences."""

    return MATCH_SCORE


def setMatchScore(match_score):
    """Set match score used to align sequences."""

    if isinstance(match_score, (float, int)) and match_score >= 0:
        global MATCH_SCORE
        MATCH_SCORE = match_score
    else:
        raise TypeError('match_score must be a positive number or zero')


def getMismatchScore():
    """Returns mismatch score used to align sequences."""

    return MISMATCH_SCORE


def setMismatchScore(mismatch_score):
    """Set mismatch score used to align sequences."""

    if isinstance(mismatch_score, (float, int)) and mismatch_score >= 0:
        global MISMATCH_SCORE
        MISMATCH_SCORE = mismatch_score
    else:
        raise TypeError('mismatch_score must be a positive number or zero')


def getGapPenalty():
    """Returns gap opening penalty used for pairwise alignment."""

    return GAP_PENALTY


def setGapPenalty(gap_penalty):
    """Set gap opening penalty used for pairwise alignment."""

    if isinstance(gap_penalty, (float, int)) and gap_penalty <= 0:
        global GAP_PENALTY
        GAP_PENALTY = gap_penalty
    else:
        raise TypeError('gap_penalty must be a negative number')


def getGapExtPenalty():
    """Returns gap extension penalty used for pairwise alignment."""

    return GAP_EXT_PENALTY


def setGapExtPenalty(gap_ext_penalty):
    """Set gap extension penalty used for pairwise alignment."""

    if isinstance(gap_ext_penalty, (float, int)) and gap_ext_penalty <= 0:
        global GAP_EXT_PENALTY
        GAP_EXT_PENALTY = gap_ext_penalty
    else:
        raise TypeError('gap_ext_penalty must be a negative number or zero')


def getAlignmentMethod():
    """Returns pairwise alignment method."""

    return ALIGNMENT_METHOD


def setAlignmentMethod(method):
    """Set pairwise alignment method (global or local)."""

    if method in ('local', 'global'):
        global ALIGNMENT_METHOD
        ALIGNMENT_METHOD = method
    else:
        raise ValueError('method must be "local" or "global"')


class SimpleResidue(object):

    __slots__ = ['_res', '_name', '_num', '_inc']

    def __init__(self, number, name, insertioncode='', residue=None):
        self._num = number
        self._name = name
        self._inc = insertioncode
        self._res = residue

    def __repr__(self):
        return '<SimpleResidue: {0}{1}>'.format(self._name, self._num)

    def getResidue(self):
        return self._res

    def getResnum(self):
        return self._num

    def getIcode(self):
        return self._inc

    def getResname(self):
        return self._name

    def getCoords(self):
        if self._res:
            return self._res._getCoords()
        return None

class SimpleChain(object):

    """An internal class used to compare two polypeptide chains.


    SimpleChain instances can be indexed using residue numbers. If a residue
    with given number is not found in the chain, **None** is returned."""

    __slots__ = ['_list', '_seq', '_title', '_dict', '_gaps', '_coords']

    def __init__(self, chain=None, allow_gaps=False):
        """Initialize SimpleChain with a chain id and a sequence (available).

        :arg chain: chain instance or single-letter amino acid sequence
        :type chain: str, :class:`.Chain`

        :arg allow_gaps: allow gaps in the sequence of simple chain instance,
            default is False
        :type allow_gaps: bool"""

        self._dict = dict()
        self._list = list()
        self._seq = ''
        self._title = None
        self._gaps = allow_gaps
        self._coords = None
        if isinstance(chain, Chain):
            self.buildFromChain(chain)
        elif isinstance(chain, str):
            self.buildFromSequence(chain)

    def __len__(self):
        return len(self._list)

    def __iter__(self):
        return self._list.__iter__()

    def __repr__(self):
        return '<SimpleChain: {0} with {1} residues>'.format(
            self._title, len(self._list))

    def __str__(self):
        return '{0} with {1} residues'.format(self._title, len(self._list))

    def __getitem__(self, index):
        if isinstance(index, int):
            return self._dict.get((index, ''))
        return self._dict.get(index)

    def getSequence(self):
        return self._seq

    def getTitle(self):
        return self._title

    def getCoords(self):
        return self._coords

    def buildFromSequence(self, sequence, resnums=None):
        """Build from amino acid sequence.

        "-" or "." are acceptable amino acid types and are treated as gaps.

        :arg sequence: sequence of single letter amino acid codes
        :type sequence: str
        :arg resnums: residue numbers corresponding the sequence
        :type resnums: a list of numbers, or a string representation of numbers

        Examples of *resnums* are:

            * 1:200 250:300"""

        assert isinstance(sequence, str), 'sequence must be string'
        assert sequence.isalpha(), 'sequence must be all alpha'

        if resnums is None:
            resnums = arange(1, len(sequence)+1)
        resid = 0
        gaps = self._gaps
        for i, aa in enumerate(sequence):
            if gaps and aa in GAPCHARS:
                self._seq += NONE_A
            else:
                resid = resnums[i]
                simpres = SimpleResidue(resid, aa)
                self._list.append(simpres)
                self._dict[resid] = simpres
                self._seq += aa

    def buildFromChain(self, chain):
        """Build from a :class:`.Chain`."""

        assert isinstance(chain, Chain), 'chain must be a Chain instance'
        gaps = self._gaps
        residues = list(chain.iterResidues())
        temp = residues[0].getResnum()-1
        protein_resnames = flags.AMINOACIDS
        for res in chain:
            if not res.getResname() in protein_resnames:
                continue
            resid = res.getResnum()
            incod = res.getIcode()
            aa = AAMAP.get(res.getResname(), 'X')
            simpres = SimpleResidue(resid, aa, incod, res)
            if gaps:
                diff = resid - temp - 1
                if diff > 0:
                    self._seq += NONE_A * diff
                temp = resid
            self._seq += aa
            self._list.append(simpres)
            self._dict[(resid, incod)] = simpres
        self._coords = chain._getCoords()
        self._title = 'Chain {0} from {1}'.format(chain.getChid(),
                                                  chain.getAtomGroup()
                                                  .getTitle())


def countUnpairedBreaks(chone, chtwo, resnum=True):
    """This function is under development.
    Return number of unpaired breaks in aligned chains *chone* and *chtwo*,
    which are expected to be :class:`.AtomMap` instances obtained from one of
    :func:`.matchChains` or :func:`.mapOntoChain` functions.

    Pairwise global or local alignment of chains with missing residues may be
    problematic, as in the following illustrations for example.  This function
    helps identifying some of these problems.

    Breaks in a chain are determined using Cα-Cα distances between consecutive
    residues, i.e. Cα to Cα distance larger than 4 Å corresponds to a break or
    gap of 1 or more residues.  This function counts such breaks in *chone* or
    *chtwo* that is not paired with a break in the other.

    The following example illustrates a problem that may occur when aligning
    two structures of the same protein chain where one of the chains have
    a few missing residues::

      Correct alignment: A.L.R.S - - V.W.Y.K.L  -> no unpaired breaks
      Target chain     : A.L.R.S.V.T.V.W.Y.K.L
      Wrong alignment  : A.L.R.S_V - - W.Y.K.L
                                |
                                --> 1 unpaired break, counted

      Key:
          - (dash) is a gap in the alignment
          . (dot) is a peptide bond
          _ (underscore) is a break

    In this case, one unpaired break is an indicator of the problem in the
    alignment.

    The following example illustrates a case where an unpaired break is due to
    an insertion in the homologous chain::

      Target chain     : 1A.2L.3R.4S.5V.6T.7V
      Homologous chain : 1A.2L.3K.4S.6V_9S.10L
                                       |
                                       --> 1 unpaired break, not counted

    In this case, residue numbers are used to determine whether the unpaired
    break is due to an insertion/deletion in the chain or misalignment."""

    try:
        if chone.numAtoms() != chtwo.numAtoms():
            raise ValueError('number of atoms do not match')
    except AttributeError:
        raise TypeError('one and two must be Atomic instances')

    mapped = chone.getFlags('mapped') * chtwo.getFlags('mapped')
    if mapped.sum() == 0:
        raise ValueError('chains do not have common mapped atoms')
    chone = chone[mapped]
    chtwo = chtwo[mapped]

    rnone = chone.getResnums()
    rntwo = chtwo.getResnums()

    brone = calcDistance(chone[1:], chone[:-1]) > 4.
    brtwo = calcDistance(chtwo[1:], chtwo[:-1]) > 4.

    brone[(rnone[1:] - rnone[:-1]) > 1] = False
    brtwo[(rntwo[1:] - rntwo[:-1]) > 1] = False

    brone = set(brone.nonzero()[0])
    brtwo = set(brtwo.nonzero()[0])
    return len(brone.union(brtwo)) - len(brone.intersection(brtwo))


_SUBSETS = {
    'ca': 'ca',
    'calpha': 'ca',
    'bb': 'bb',
    'backbone': 'bb',
    'heavy': 'noh',
    'noh': 'noh',
    'all': 'all'
}


def matchAlign(mobile, target, **kwargs):
    """Superpose *mobile* onto *target* based on best matching pair of chains.
    This function uses :func:`matchChains` for matching chains and returns a
    tuple that contains the following items:

      * *mobile* after it is superposed,
      * matching chain from *mobile* as a :class:`.AtomMap` instance,
      * matching chain from *target* as a :class:`.AtomMap` instance,
      * percent sequence identity of the match,
      * percent sequence overlap of the match.

    :arg mobile: atoms that contain a protein chain
    :type mobile: :class:`.Chain`, :class:`.AtomGroup`, :class:`.Selection`

    :arg target: atoms that contain a protein chain
    :type target: :class:`.Chain`, :class:`.AtomGroup`, :class:`.Selection`

    :arg tarsel: *target* atoms that will be used for alignment,
        default is ``'calpha'``
    :type tarsel: str

    :arg allcsets: align all coordinate sets of *mobile*, default is **True**
    :type allcsets: bool

    :keyword seqid: percent sequence identity, default is 90
    :type seqid: float

    :keyword overlap: percent overlap, default is 90
    :type overlap: float

    :keyword pwalign: perform pairwise sequence alignment
    :type pwalign: bool"""

    selstr = kwargs.pop('tarsel', 'calpha')
    if selstr == 'calpha':
        selstr = None
    subset = 'calpha'
    if selstr:
        if selstr in _SUBSETS:
            subset = selstr
        else:
            subset = 'all'
        sel = target.select(selstr)
        if sel is None:
            raise ValueError('selection {0} did not match any atoms'
                             .format(repr(selstr)))
        chid = set(sel.getChids())
        if len(chid) == 1:
            chid = chid.pop()
            target = target.select('chain ' + chid)

    match = matchChains(mobile, target, subset=subset, **kwargs)
    if not match:
        return
    match = match[0]
    mob = match[0]
    tar = match[1]
    if selstr:
        which = SELECT.getIndices(tar, selstr)
        n_atoms = len(which)
    else:
        which = slice(None)
        n_atoms = len(tar)
        selstr = 'calpha'

    if kwargs.get('allcets', True):
        csets = range(mobile.numCoordsets())  # PY3K: OK
    else:
        csets = [mobile.getACSIndex()]

    LOGGER.info('Alignment is based on {0} atoms matching {1}.'
                .format(n_atoms, repr(selstr)))
    printRMSD(tar._getCoords()[which], mob._getCoordsets()[:, which],
              msg='Before alignment ')
    for acsi in csets:
        mob.setACSIndex(acsi)
        mobile.setACSIndex(acsi)
        calcTransformation(mob._getCoords()[which],
                           tar._getCoords()[which]).apply(mobile)
    printRMSD(tar._getCoords()[which], mob._getCoordsets()[:, which],
              msg='After alignment  ')
    return (mobile,) + match


def matchChains(atoms1, atoms2, **kwargs):
    """Returns pairs of chains matched based on sequence similarity.  Makes an
    all-to-all comparison of chains in *atoms1* and *atoms2*.  Chains are
    obtained from hierarchical views (:class:`.HierView`) of atom groups.
    This function returns a list of matching chains in a tuples that contain
    4 items:

      * matching chain from *atoms1* as a :class:`.AtomMap`
        instance,
      * matching chain from *atoms2* as a :class:`.AtomMap`
        instance,
      * percent sequence identity of the match,
      * percent sequence overlap of the match.

    List of matches are sorted in decreasing percent sequence identity order.
    :class:`.AtomMap` instances can be used to calculate RMSD values and
    superpose atom groups.

    :arg atoms1: atoms that contain a chain
    :type atoms1: :class:`.Chain`, :class:`.AtomGroup`, :class:`.Selection`

    :arg atoms2: atoms that contain a chain
    :type atoms2: :class:`.Chain`, :class:`.AtomGroup`, :class:`.Selection`

    :keyword subset: one of the following well-defined subsets of atoms:
        ``"calpha"`` (or ``"ca"``), ``"backbone"`` (or ``"bb"``),
        ``"heavy"`` (or ``"noh"``), or ``"all"``, default is ``"calpha"``
    :type subset: string

    :keyword seqid: percent sequence identity, default is 90
    :type seqid: float

    :keyword overlap: percent overlap, default is 90
    :type overlap: float

    :keyword pwalign: perform pairwise sequence alignment
    :type pwalign: bool

    If *subset* is set to *calpha* or *backbone*, only alpha carbon
    atoms or backbone atoms will be paired. If set to *all*, all atoms
    common to matched residues will be returned.

    This function tries to match chains based on residue numbers and names.
    All chains in *atoms1* is compared to all chains in *atoms2*.  This works
    well for different structures of the same protein.  When it fails,
    :mod:`Bio.pairwise2` is used for pairwise sequence alignment, and matching
    is performed based on the sequence alignment.  User can control, whether
    sequence alignment is performed or not with *pwalign* keyword.  If
    ``pwalign=True`` is passed, pairwise alignment is enforced."""

    if not isinstance(atoms1, (AtomGroup, Chain, Selection)):
        raise TypeError('atoms1 must be an AtomGroup, Chain, or Selection')
    if not isinstance(atoms2, (AtomGroup, Chain, Selection)):
        raise TypeError('atoms2 must be an AtomGroup, Chain, or Selection')

    subset = kwargs.get('subset', 'calpha')
    if subset not in _SUBSETS:
        raise ValueError('{0} is not a valid subset argument'
                         .format(str(subset)))
    seqid = kwargs.get('seqid', 90.)
    assert isinstance(seqid, (float, int)), 'seqid must be float'
    assert 0 < seqid <= 100, 'seqid must be in the range from 0 to 100'
    coverage = kwargs.get('overlap')
    if coverage is None:
        coverage = kwargs.get('coverage', 90.)
    assert isinstance(coverage, (float, int)), 'overlap must be float'
    assert 0 < coverage <= 100, 'overlap must be in the range from 0 to 100'
    pwalign = kwargs.get('pwalign', None)

    if isinstance(atoms1, Chain):
        chains1 = [atoms1]
        atoms1 = atoms1.getAtomGroup()
    else:
        chains1 = list(atoms1.getHierView().iterChains())
        if not isinstance(atoms1, AtomGroup):
            atoms1 = atoms1.getAtomGroup()
    chains = list()
    for ch in chains1:
        simpch = SimpleChain(ch)
        if len(simpch) > 0:
            chains.append(simpch)
    chains1 = chains
    if not isinstance(atoms1, Chain):
        LOGGER.debug('Checking {0}: {1} chains are identified'
                     .format(str(atoms1), len(chains1)))

    if isinstance(atoms2, Chain):
        chains2 = [atoms2]
        atoms2 = atoms2.getAtomGroup()
    else:
        chains2 = list(atoms2.getHierView().iterChains())
        if not isinstance(atoms2, AtomGroup):
            atoms2 = atoms2.getAtomGroup()
    chains = list()
    for ch in chains2:
        simpch = SimpleChain(ch)
        if len(simpch) > 0:
            chains.append(simpch)
    chains2 = chains
    if not isinstance(atoms2, Chain):
        LOGGER.debug('Checking {0}: {1} chains are identified'
                     .format(str(atoms2), len(chains2)))

    matches = []
    unmatched = []
    LOGGER.debug('Trying to match chains based on residue numbers and names:')
    for simpch1 in chains1:
        for simpch2 in chains2:
            LOGGER.debug('  Comparing {0} (len={1}) and {2} (len={3}):'
                         .format(simpch1.getTitle(), len(simpch1),
                                 simpch2.getTitle(), len(simpch2)))

            match1, match2, nmatches = getTrivialMatch(simpch1, simpch2)
            _seqid = nmatches * 100 / min(len(simpch1), len(simpch2))
            _cover = len(match2) * 100 / max(len(simpch1), len(simpch2))

            if _seqid >= seqid and _cover >= coverage:
                LOGGER.debug('\tMatch: {0} residues match with {1:.0f}% '
                             'sequence identity and {2:.0f}% overlap.'
                             .format(len(match1), _seqid, _cover))
                matches.append((match1, match2, _seqid, _cover, simpch1, simpch2))
            else:
                LOGGER.debug('\tFailed to match chains (seqid={0:.0f}%, '
                             'overlap={1:.0f}%).'.format(_seqid, _cover))
                unmatched.append((simpch1, simpch2))

    if pwalign or (not matches and (pwalign is None or pwalign)):
        pairwise2 = importBioPairwise2()
        if pairwise2:
            LOGGER.debug('Trying to match chains based on {0} sequence '
                         'alignment:'.format(ALIGNMENT_METHOD))
            for simpch1, simpch2 in unmatched:
                LOGGER.debug('  Comparing {0} (len={1}) and {2} '
                             '(len={3}):'
                             .format(simpch1.getTitle(), len(simpch1),
                                     simpch2.getTitle(), len(simpch2)))
                match1, match2, nmatches = getAlignedMatch(simpch1, simpch2)
                _seqid = nmatches * 100 / min(len(simpch1), len(simpch2))
                _cover = len(match2) * 100 / max(len(simpch1), len(simpch2))
                if _seqid >= seqid and _cover >= coverage:
                    LOGGER.debug('\tMatch: {0} residues match with {1:.0f}% '
                                 'sequence identity and {2:.0f}% overlap.'
                                 .format(len(match1), _seqid, _cover))
                    matches.append((match1, match2, _seqid, _cover,
                                    simpch1, simpch2))
                else:
                    LOGGER.debug('\tFailed to match chains (seqid={0:.0f}%, '
                                 'overlap={1:.0f}%).'
                                 .format(_seqid, _cover))
        else:
            LOGGER.warning('Pairwise alignment could not be performed.')
    if not matches:
        return None
    subset = _SUBSETS[subset]
    for mi, result in enumerate(matches):
        match1, match2, _seqid, _cover, simpch1, simpch2 = result

        indices1 = []
        indices2 = []

        for i in range(len(match1)):
            ares = match1[i]
            bres = match2[i]

            if subset == 'ca':
                try:
                    aid = ares.getNames().tolist().index('CA')
                except ValueError:
                    aid = None
                try:
                    bid = bres.getNames().tolist().index('CA')
                    if aid is not None:
                        indices1.append(ares._indices[aid])
                        indices2.append(bres._indices[bid])
                except ValueError:
                    pass
            elif subset == 'bb':
                for bban in ('N', 'CA', 'C', 'O'):
                    try:
                        aid = ares.getNames().tolist().index(bban)
                    except ValueError:
                        continue
                    try:
                        bid = bres.getNames().tolist().index(bban)
                    except ValueError:
                        continue
                    else:
                        indices1.append(ares._indices[aid])
                        indices2.append(bres._indices[bid])
            elif subset == 'noh':
                for han, aid, noh in zip(ares.getNames(), ares._indices,
                                         ares.getFlags('noh')):
                    if not noh:
                        continue
                    try:
                        bid = bres.getNames().tolist().index(han)
                    except ValueError:
                        continue
                    else:
                        indices1.append(aid)
                        indices2.append(bres._indices[bid])
            elif subset is None or subset is 'all':
                aans = ares.getNames()
                bans = bres.getNames().tolist()

                aids = ares.getIndices()
                #bids = bres.getIndices()

                for j in range(len(aans)):
                    try:
                        bid = bres._indices[bans.index(aans[j])]
                        indices1.append(aids[j])
                        indices2.append(bid)
                    except ValueError:
                        pass

        indices1 = np.array(indices1, int)
        indices2 = np.array(indices2, int)

        match1 = AM(atoms1, indices1, atoms1.getACSIndex(),
                    title=simpch1.getTitle() + ' -> ' + simpch2.getTitle(),
                    intarrays=True)
        match2 = AM(atoms2, indices2, atoms2.getACSIndex(),
                    title=simpch2.getTitle() + ' -> ' + simpch1.getTitle(),
                    intarrays=True)

        matches[mi] = (match1, match2, _seqid, _cover)
    if len(matches) > 1:
        def compare(m1, m2):
            return cmp(m1[2], m2[2])
        matches.sort(compare, reverse=True)
    return matches


def getTrivialMatch(ach, bch):
    """Returns lists of matching residues (match based on residue number).

    """
    #if not isinstance(ach, SimpleChain):
    #    raise TypeError('ach must be a SimpleChain instance')
    #if not isinstance(bch, SimpleChain):
    #    raise TypeError('bch must be a SimpleChain instance')
    amatch = []
    bmatch = []
    match = 0.0
    for ares in ach:
        bres = bch[(ares.getResnum(), ares.getIcode())]
        if bres is not None:
            if ares.getResname() == bres.getResname():
                match += 1
            amatch.append(ares.getResidue())
            bmatch.append(bres.getResidue())

    return amatch, bmatch, match


def getAlignedMatch(ach, bch):
    """Returns list of matching residues (match is based on sequence alignment).
    """

    pairwise2 = importBioPairwise2()
    if ALIGNMENT_METHOD == 'local':
        alignment = pairwise2.align.localms(ach.getSequence(),
                                            bch.getSequence(),
                                            MATCH_SCORE, MISMATCH_SCORE,
                                            GAP_PENALTY, GAP_EXT_PENALTY,
                                            one_alignment_only=1)
    else:
        alignment = pairwise2.align.globalms(ach.getSequence(),
                                             bch.getSequence(),
                                             MATCH_SCORE, MISMATCH_SCORE,
                                             GAP_PENALTY, GAP_EXT_PENALTY,
                                             one_alignment_only=1)

    this = alignment[0][0]
    that = alignment[0][1]
    amatch = []
    bmatch = []
    aiter = ach.__iter__()
    biter = bch.__iter__()
    match = 0.0
    for i in range(len(this)):
        a = this[i]
        b = that[i]
        if a != GAP:
            ares = next(aiter)
        if b != GAP:
            bres = next(biter)
            if a != GAP:
                amatch.append(ares.getResidue())
                bmatch.append(bres.getResidue())
                if a == b:
                    match += 1
    return amatch, bmatch, match


def mapOntoChain(atoms, chain, **kwargs):
    """Map *atoms* onto *chain*.  This function returns a list of mappings.
    Each mapping is a tuple that contains 4 items:

      * Mapped chain as an :class:`.AtomMap` instance,
      * *chain* as an :class:`.AtomMap` instance,
      * Percent sequence identitity,
      * Percent sequence overlap

    Mappings are returned in decreasing percent sequence identity order.
    :class:`.AtomMap` that keeps mapped atom indices contains dummy atoms
    in place of unmapped atoms.

    :arg atoms: atoms that will be mapped to the target *chain*
    :type atoms: :class:`.Chain`, :class:`.AtomGroup`, :class:`.Selection`

    :arg chain: chain to which atoms will be mapped
    :type chain: :class:`.Chain`

    :keyword subset: one of the following well-defined subsets of atoms:
        ``"calpha"`` (or ``"ca"``), ``"backbone"`` (or ``"bb"``),
        ``"heavy"`` (or ``"noh"``), or ``"all"``, default is ``"calpha"``
    :type subset: string

    :keyword seqid: percent sequence identity, default is 90
    :type seqid: float

    :keyword overlap: percent overlap, default is 90
    :type overlap: float

    :keyword pwalign: if **True**, then pairwise sequence alignment will 
    be performed. If **False** then a simple mapping will be performed 
    based on residue numbers (as well as insertion codes). If set to 
    ``"ce"`` or ``"cealign"``, then the CE algorithm [IS98]_ will be 
    performed. It can also be a list of prealigned sequences in which 
    the first one should be the reference. Default is **None**, in which 
    case a simple mapping will be first performed and then sequence 
    alignment if failed.
    :type pwalign: bool, list, str

    :keyword alignment: a duplet of pre-aligned sequences with gaps.
    :type alignment: tuple or list

    :keyword alignments: a dictionary of alignments with chain 
    identifiers being the keys. Note that if a chain is not included 
    in this dictionary then *alignment* will be used.
    :type alignments: dictionary

    This function tries to map *atoms* to *chain* based on residue
    numbers and types. Each individual chain in *atoms* is compared to
    target *chain*. This works well for different structures of the same
    protein. When it fails, :mod:`Bio.pairwise2` is used for sequence
    alignment, and mapping is performed based on the sequence alignment.
    User can control, whether sequence alignment is performed or not with
    *pwalign* keyword. If ``pwalign=True`` is passed, pairwise alignment is
    enforced.
    
    .. [IS98] Shindyalov IN, Bourne PE. Protein structure alignment by 
       incremental combinatorial extension (CE) of the optimal path. 
       *Protein engineering* **1998** 11(9):739-47.
    """

    if not isinstance(atoms, (AtomGroup, Chain, Selection)):
        raise TypeError('atoms must be an AtomGroup, a Chain, or a '
                        'Selection instance')
    if not isinstance(chain, Chain):
        raise TypeError('chain must be Chain instance')

    subset = str(kwargs.get('subset', 'calpha')).lower()
    if subset not in _SUBSETS:
        raise ValueError('{0} is not a valid subset argument'
                         .format(str(subset)))
    seqid = kwargs.get('seqid', 90.)
    coverage = kwargs.get('overlap')
    if coverage is None:
        coverage = kwargs.get('coverage', 70.)
    pwalign = kwargs.get('pwalign', None)
    alignment = None
    if pwalign is not None:
        if isinstance(pwalign, basestring):
            pwalign = str(pwalign).strip().lower()
        elif not isinstance(pwalign, bool):
            alignment = pwalign
            pwalign = True

    if isinstance(atoms, Chain):
        chains = [atoms]
        map_ag = atoms.getAtomGroup()
    else:
        if isinstance(atoms, AtomGroup):
            map_ag = atoms
        else:
            map_ag = atoms.getAtomGroup()
        chains = list(atoms.getHierView().iterChains())
        LOGGER.debug('Evaluating {0}: {1} chains are identified'
                     .format(str(atoms), len(chains))) 

    if subset != 'all':
        for t_chain in chain.select(subset).getHierView().iterChains():
            if t_chain.getChid() == chain.getChid():
                target_chain = chain

    mappings = []
    unmapped = []
    unmapped_chids = []
    target_ag = target_chain.getAtomGroup()
    simple_target = SimpleChain(target_chain, False)
    LOGGER.debug('Trying to map atoms based on residue numbers and '
                'identities:')
    for chain in chains:
        simple_chain = SimpleChain(chain, False)
        if len(simple_chain) == 0:
            LOGGER.debug('  Skipping {0}, which does not contain any amino '
                        'acid residues.'.format(simple_chain))
            continue
        LOGGER.debug('  Comparing {0} (len={1}) with {2}:'
                    .format(simple_chain.getTitle(), len(simple_chain),
                            simple_target.getTitle()))

        # trivial mapping serves as a first simple trial of alignment the two 
        # sequences based on residue number, therefore the sequence identity 
        # (TRIVIAL_SEQID) criterion is strict.
        _seqid = _cover = -1
        target_list, chain_list, n_match, n_mapped = getTrivialMapping(
            simple_target, simple_chain)
        if n_mapped > 0:
            _seqid = n_match * 100 / n_mapped
            _cover = n_mapped * 100 / max(len(simple_target), len(simple_chain))

        trivial_seqid = TRIVIAL_SEQID if pwalign else seqid
        trivial_cover = TRIVIAL_COVERAGE if pwalign else coverage
        if _seqid >= trivial_seqid and _cover >= trivial_cover:
            LOGGER.debug('\tMapped: {0} residues match with {1:.0f}% '
                    'sequence identity and {2:.0f}% overlap.'
                    .format(n_mapped, _seqid, _cover))
            mappings.append((target_list, chain_list, _seqid, _cover))
        else:
            if not pwalign:
                LOGGER.debug('\tFailed to match chains based on residue numbers '
                        '(seqid={0:.0f}%, overlap={1:.0f}%).'
                        .format(_seqid, _cover))
            unmapped.append(simple_chain)
            unmapped_chids.append(chain.getChid())

    if not mappings and pwalign is None:
        pwalign = True

    if pwalign and unmapped:
<<<<<<< HEAD
        method = 'ALIGNMENT_METHOD'
        if alignment is None:
            aln_type = 'sequence alignment'
=======
        aln_type = 'alignment'
        method = 'predefined'
        if alignment is None:
            aln_type = 'sequence alignment'
            method = ALIGNMENT_METHOD
>>>>>>> 6a772424
            if pwalign in ['ce', 'cealign']:
                aln_type = 'structure alignment'
                method = 'CE'
        LOGGER.debug('Trying to map atoms based on {0} {1}:'
                     .format(method, aln_type))

        for chid, simple_chain in zip(unmapped_chids, unmapped):
            LOGGER.debug('  Comparing {0} (len={1}) with {2}:'
                        .format(simple_chain.getTitle(), len(simple_chain),
                                simple_target.getTitle()))
            if method == 'CE':
                result = getCEAlignMapping(simple_target, simple_chain)
            else:
                result = getAlignedMapping(simple_target, simple_chain, alignment=alignment)

            if result is not None:
                target_list, chain_list, n_match, n_mapped = result
                if n_mapped > 0:
                    _seqid = n_match * 100 / n_mapped
                    _cover = n_mapped * 100 / max(len(simple_target),
                                                  len(simple_chain))
                else:
                    _seqid = 0
                    _cover = 0
                if _seqid >= seqid and _cover >= coverage:
                    LOGGER.debug('\tMapped: {0} residues match with {1:.0f}%'
                                 ' sequence identity and {2:.0f}% overlap.'
                                 .format(n_mapped, _seqid, _cover))
                    mappings.append((target_list, chain_list, _seqid, _cover))
                else:
                    LOGGER.debug('\tFailed to match chains (seqid={0:.0f}%, '
                                 'overlap={1:.0f}%).'
                                 .format(_seqid, _cover))

    for mi, result in enumerate(mappings):
        residues_target, residues_chain, _seqid, _cover = result
        indices_target = []
        indices_chain = []
        indices_mapping = []
        indices_dummies = []
        counter = 0
        for i in range(len(residues_target)):
            res_tar = residues_target[i]
            res_chn = residues_chain[i]

            for atom_tar in res_tar:
                indices_target.append(atom_tar.getIndex())
                if res_chn is not None:
                    atom_chn = res_chn.getAtom(atom_tar.getName())
                    if atom_chn is not None:
                        indices_chain.append(atom_chn.getIndex())
                        indices_mapping.append(counter)
                    else:
                        indices_dummies.append(counter)
                else:
                    indices_dummies.append(counter)
                counter += 1
        #n_atoms = len(indices_target)

        ch_tar = next((r for r in residues_target if r is not None)).getChain()
        ch_chn = next((r for r in residues_chain if r is not None)).getChain()
        title_tar = 'Chain {0} from {1}'.format(ch_tar.getChid(), ch_tar.getAtomGroup().getTitle())
        title_chn = 'Chain {0} from {1}'.format(ch_chn.getChid(), ch_chn.getAtomGroup().getTitle())

        atommap = AM(map_ag, indices_chain, chain.getACSIndex(),
                     mapping=indices_mapping, dummies=indices_dummies,
                     title=title_chn + ' -> ' + title_tar )
        selection = AM(target_ag, indices_target, target_chain.getACSIndex(),
                       title=title_tar + ' -> ' + title_chn, intarrays=True)

        mappings[mi] = (atommap, selection, _seqid, _cover)
    if len(mappings) > 1:
        def compare(m1, m2):
            return cmp(m1[2], m2[2])
        mappings.sort(compare, reverse=True)
    return mappings

def mapChainByChain(atoms, ref, **kwargs):
    """This function is similar to :func:`.mapOntoChain` but correspondence 
    of chains is found by their chain identifiers. """
    hv = atoms.getHierView()
    for chain in ref.getHierView().iterChains():
        for target_chain in hv.iterChains():
            if target_chain.getChid() == chain.getChid():
                mappings = mapOntoChainByAlignment(target_chain, chain, **kwargs)
                return mappings
    return []

def mapOntoChainByAlignment(atoms, chain, **kwargs):
    """This function is similar to :func:`.mapOntoChain` but correspondence 
    of chains is found by alignment provided. 
    
    :arg alignments: A list of predefined alignments. It can be also a 
                    dictionary or :class:`MSA` instance where the keys or 
                    labels are the title of *atoms* or *chains*. 
    :type alignments: list, dict, :class:`MSA`
    """

    alignments = kwargs.pop('alignments', None)
    if alignments is None:
        return mapOntoChain(atoms, chain, **kwargs)
    else:
        if isinstance(alignments, (MSA, dict)):
            refseq = str(alignments[chain.getTitle()])
            tarseq = str(alignments[atoms.getTitle()])
            alignment = [refseq, tarseq]
        else:
            index = kwargs.pop('index', 0)
            alignment = alignments[index]

        tar_aligned_seq = alignment[-1]
        for char in GAPCHARS:
            tar_aligned_seq = tar_aligned_seq.replace(char, '').upper()
        hv = atoms.getHierView()
        for target_chain in hv.iterChains():
            tar_seq = target_chain.getSequence().upper()
            if tar_seq == tar_aligned_seq:
                mappings = mapOntoChain(target_chain, chain, pwalign=alignment, **kwargs)
                return mappings
        LOGGER.warn('The sequence of chain does not match that in alignment (%s).'%atoms.getTitle())
    return []

def getTrivialMapping(target, chain):
    """Returns lists of matching residues (map based on residue number)."""

    target_list = []
    chain_list = []
    n_match = 0
    n_mapped = 0
    chain_dict_get = chain._dict.get
    append = target_list.append
    for target_residue in target:
        append(target_residue.getResidue())

        chain_residue = chain_dict_get((target_residue.getResnum(),
                                        target_residue.getIcode()))
        if chain_residue is None:
            chain_list.append(chain_residue)
        else:
            if target_residue.getResname() == chain_residue.getResname():
                n_match += 1
            chain_list.append(chain_residue.getResidue())
            n_mapped += 1

    return target_list, chain_list, n_match, n_mapped


def getAlignedMapping(target, chain, alignment=None):
    if alignment is None:
        pairwise2 = importBioPairwise2()
        if ALIGNMENT_METHOD == 'local':
            alignments = pairwise2.align.localms(target.getSequence(),
                                                chain.getSequence(),
                                                MATCH_SCORE, MISMATCH_SCORE,
                                                GAP_PENALTY,  GAP_EXT_PENALTY,
                                                one_alignment_only=1)
        else:
            alignments = pairwise2.align.globalms(target.getSequence(),
                                                chain.getSequence(),
                                                MATCH_SCORE, MISMATCH_SCORE,
                                                GAP_PENALTY, GAP_EXT_PENALTY,
                                                one_alignment_only=1)
        alignment = alignments[0]

    this = str(alignment[0])
    this_seq = this.upper()
    for gap in GAPCHARS:
        this_seq = this_seq.replace(gap, '')

    if target.getSequence().upper() != this_seq:
        return None

    iteraln = iter(alignment)
    next(iteraln)
    found = False
    for seq in iteraln:
        that = str(seq)
        that_seq = that.upper()
        for gap in GAPCHARS:
            that_seq = that_seq.replace(gap, '')

        if chain.getSequence().upper() == that_seq:
            found = True; break

    if not found:
        return None

    amatch = []
    bmatch = []
    aiter = target.__iter__()
    biter = chain.__iter__()
    n_match = 0
    n_mapped = 0
    for i in range(len(this)):
        a = this[i]
        b = that[i]
        if a not in (GAP, NONE_A):
            ares = next(aiter)
            amatch.append(ares.getResidue())
            if b not in (GAP, NONE_A):
                bres = next(biter)
                bmatch.append(bres.getResidue())
                if a == b:
                    n_match += 1
                n_mapped += 1
            else:
                bmatch.append(None)
        elif b not in (GAP, NONE_A):
            bres = next(biter)
    return amatch, bmatch, n_match, n_mapped

def getCEAlignMapping(target, chain):
    from .ccealign import ccealign

    tar_coords = target.getCoords().tolist()
    mob_coords = chain.getCoords().tolist()

    def add_tail_dummies(coords, window=8):
        natoms = len(coords)
        if natoms < window:
            raise ValueError('the system is too small to be aligned '
                             'by CE algorithm (at least {0} residues)'
                             .format(window))
        rest = natoms % window

        tail_indices = []
        for i in range(rest):
            tail_indices.append(len(coords))
            coords.append(coords[-(i+1)])
        
        return tail_indices

    tar_dummies = add_tail_dummies(tar_coords)
    mob_dummies = add_tail_dummies(mob_coords)
    aln_info = ccealign((tar_coords, mob_coords))

    paths, bestIdx, nres, rmsd = aln_info[:4]
    path = paths[bestIdx]

    tar_indices = []
    chn_indices = []
    for i, j in path:
        if i not in tar_dummies:
            if j not in mob_dummies:
                tar_indices.append(i)
                chn_indices.append(j)

    chain_res_list = [res for res in chain]

    amatch = []
    bmatch = []
    n_match = 0
    n_mapped = 0
    for i, a in enumerate(target):
        ares = a.getResidue()
        amatch.append(ares)
        if i in tar_indices:
            n = tar_indices.index(i)
            b = chain_res_list[chn_indices[n]]
            bres = b.getResidue()
            bmatch.append(bres)
            if a.getResname() == b.getResname():
                n_match += 1
            n_mapped += 1
        else:
            bmatch.append(None)

    return amatch, bmatch, n_match, n_mapped

if __name__ == '__main__':

    from prody import *
    p = parsePDB('1p38')
    r = parsePDB('1r39')
    chtwo, chone = mapOntoChain(r, p['A'])[0][:2]<|MERGE_RESOLUTION|>--- conflicted
+++ resolved
@@ -932,17 +932,11 @@
         pwalign = True
 
     if pwalign and unmapped:
-<<<<<<< HEAD
-        method = 'ALIGNMENT_METHOD'
-        if alignment is None:
-            aln_type = 'sequence alignment'
-=======
         aln_type = 'alignment'
         method = 'predefined'
         if alignment is None:
             aln_type = 'sequence alignment'
             method = ALIGNMENT_METHOD
->>>>>>> 6a772424
             if pwalign in ['ce', 'cealign']:
                 aln_type = 'structure alignment'
                 method = 'CE'
