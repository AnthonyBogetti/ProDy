--- conflicted
+++ resolved
@@ -440,11 +440,6 @@
                 continue
 
         alt = line.split()[fields['label_alt_id']]
-<<<<<<< HEAD
-=======
-        if alt not in which_altlocs and which_altlocs != 'all':
-            continue
->>>>>>> 92435c17
 
         if alt == '.':
             alt = ' '
